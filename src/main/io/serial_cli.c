/*
 * This file is part of Cleanflight.
 *
 * Cleanflight is free software: you can redistribute it and/or modify
 * it under the terms of the GNU General Public License as published by
 * the Free Software Foundation, either version 3 of the License, or
 * (at your option) any later version.
 *
 * Cleanflight is distributed in the hope that it will be useful,
 * but WITHOUT ANY WARRANTY; without even the implied warranty of
 * MERCHANTABILITY or FITNESS FOR A PARTICULAR PURPOSE.  See the
 * GNU General Public License for more details.
 *
 * You should have received a copy of the GNU General Public License
 * along with Cleanflight.  If not, see <http://www.gnu.org/licenses/>.
 */

#include <stdbool.h>
#include <stdint.h>
#include <stdlib.h>
#include <stdarg.h>
#include <string.h>
#include <math.h>
#include <ctype.h>

#include "platform.h"
#include "version.h"

#include "build_config.h"

#include "common/axis.h"
#include "common/maths.h"
#include "common/color.h"
#include "common/typeconversion.h"

#include "drivers/system.h"

#include "drivers/sensor.h"
#include "drivers/accgyro.h"
#include "drivers/compass.h"

#include "drivers/serial.h"
#include "drivers/bus_i2c.h"
#include "drivers/gpio.h"
#include "drivers/timer.h"
#include "drivers/pwm_rx.h"


#include "io/escservo.h"
#include "io/gps.h"
#include "io/gimbal.h"
#include "io/rc_controls.h"
#include "io/serial.h"
#include "io/serial_1wire.h"
#include "io/ledstrip.h"
#include "io/flashfs.h"
#include "io/beeper.h"

#include "rx/rx.h"
#include "rx/spektrum.h"

#include "sensors/battery.h"
#include "sensors/boardalignment.h"
#include "sensors/sensors.h"
#include "sensors/acceleration.h"
#include "sensors/gyro.h"
#include "sensors/compass.h"
#include "sensors/barometer.h"

#include "flight/pid.h"
#include "flight/imu.h"
#include "flight/mixer.h"
#include "flight/navigation.h"
#include "flight/failsafe.h"

#include "io/dataEdition.h"
#include "telemetry/telemetry.h"
#include "telemetry/frsky.h"

#include "config/runtime_config.h"
#include "config/config.h"
#include "config/config_profile.h"
#include "config/config_master.h"

#include "common/printf.h"

#include "serial_cli.h"

// FIXME remove this for targets that don't need a CLI.  Perhaps use a no-op macro when USE_CLI is not enabled
// signal that we're in cli mode
uint8_t cliMode = 0;

#ifdef USE_CLI

extern uint16_t cycleTime; // FIXME dependency on mw.c

void gpsEnablePassthrough(serialPort_t *gpsPassthroughPort);

static serialPort_t *cliPort;

static void cliAux(char *cmdline);
static void cliRxFail(char *cmdline);
static void cliAdjustmentRange(char *cmdline);
static void cliMotorMix(char *cmdline);
static void cliDefaults(char *cmdline);
static void cliDump(char *cmdLine);
static void cliExit(char *cmdline);
static void cliFeature(char *cmdline);
static void cliMotor(char *cmdline);
static void cliPlaySound(char *cmdline);
static void cliProfile(char *cmdline);
static void cliRateProfile(char *cmdline);
static void cliReboot(void);
static void cliSave(char *cmdline);
static void cliSerial(char *cmdline);

#ifdef USE_SERVOS
static void cliServo(char *cmdline);
static void cliServoMix(char *cmdline);
#endif

static void cliSet(char *cmdline);
static void cliGet(char *cmdline);
static void cliStatus(char *cmdline);
static void cliVersion(char *cmdline);
static void cliRxRange(char *cmdline);

#ifdef GPS
static void cliGpsPassthrough(char *cmdline);
#endif

static void cliHelp(char *cmdline);
static void cliMap(char *cmdline);

#ifdef LED_STRIP
static void cliLed(char *cmdline);
static void cliColor(char *cmdline);
#endif

#ifndef USE_QUAD_MIXER_ONLY
static void cliMixer(char *cmdline);
#endif

#ifdef USE_FLASHFS
static void cliFlashInfo(char *cmdline);
static void cliFlashErase(char *cmdline);
#ifdef USE_FLASH_TOOLS
static void cliFlashWrite(char *cmdline);
static void cliFlashRead(char *cmdline);
#endif
#endif

#ifdef USE_SERIAL_1WIRE
static void cliUSB1Wire(char *cmdline);
#endif

// buffer
static char cliBuffer[48];
static uint32_t bufferIndex = 0;

<<<<<<< HEAD
#ifndef USE_QUAD_MIXER_ONLY
// sync this with mixerMode_e
static const char * const mixerNames[] = {
    "TRI", "QUADP", "QUADX", "BI",
    "GIMBAL", "Y6", "HEX6",
    "FLYING_WING", "Y4", "HEX6X", "OCTOX8", "OCTOFLATP", "OCTOFLATX",
    "AIRPLANE", "HELI_120_CCPM", "HELI_90_DEG", "VTAIL4",
    "HEX6H", "PPM_TO_SERVO", "DUALCOPTER", "SINGLECOPTER",
    "ATAIL4", "CUSTOM", "CUSTOMAIRPLANE", "CUSTOMTRI", NULL
};
#endif

// sync this with features_e
static const char * const featureNames[] = {
    "RX_PPM", "VBAT", "INFLIGHT_ACC_CAL", "RX_SERIAL", "MOTOR_STOP",
    "SERVO_TILT", "SOFTSERIAL", "GPS", "FAILSAFE",
    "SONAR", "TELEMETRY", "CURRENT_METER", "3D", "RX_PARALLEL_PWM",
    "RX_MSP", "RSSI_ADC", "LED_STRIP", "DISPLAY", "ONESHOT125",
    "BLACKBOX", "CHANNEL_FORWARDING", NULL
};

// sync this with rxFailsafeChannelMode_e
static const char rxFailsafeModeCharacters[] = "ahs";

static const rxFailsafeChannelMode_e rxFailsafeModesTable[RX_FAILSAFE_TYPE_COUNT][RX_FAILSAFE_MODE_COUNT] = {
    { RX_FAILSAFE_MODE_AUTO, RX_FAILSAFE_MODE_HOLD, RX_FAILSAFE_MODE_INVALID },
    { RX_FAILSAFE_MODE_INVALID, RX_FAILSAFE_MODE_HOLD, RX_FAILSAFE_MODE_SET }
};

=======
>>>>>>> 0e2165b5
#ifndef CJMCU
// sync this with sensors_e
static const char * const sensorTypeNames[] = {
    "GYRO", "ACC", "BARO", "MAG", "SONAR", "GPS", "GPS+MAG", NULL
};

#define SENSOR_NAMES_MASK (SENSOR_GYRO | SENSOR_ACC | SENSOR_BARO | SENSOR_MAG)

static const char * const sensorHardwareNames[4][11] = {
    { "", "None", "MPU6050", "L3G4200D", "MPU3050", "L3GD20", "MPU6000", "MPU6500", "FAKE", NULL },
    { "", "None", "ADXL345", "MPU6050", "MMA845x", "BMA280", "LSM303DLHC", "MPU6000", "MPU6500", "FAKE", NULL },
    { "", "None", "BMP085", "MS5611", "BMP280", NULL },
    { "", "None", "HMC5883", "AK8975", NULL }
};
#endif

typedef struct {
    const char *name;
#ifndef SKIP_CLI_COMMAND_HELP
    const char *description;
    const char *args;
#endif
    void (*func)(char *cmdline);
} clicmd_t;

#ifndef SKIP_CLI_COMMAND_HELP
#define CLI_COMMAND_DEF(name, description, args, method) \
{ \
    name , \
    description , \
    args , \
    method \
}
#else
#define CLI_COMMAND_DEF(name, description, args, method) \
{ \
    name, \
    method \
}
#endif

// should be sorted a..z for bsearch()
const clicmd_t cmdTable[] = {
#ifdef USE_SERIAL_1WIRE
    CLI_COMMAND_DEF("1wire", "1-wire interface to escs", "<esc index>", cliUSB1Wire),
#endif
    CLI_COMMAND_DEF("adjrange", "configure adjustment ranges", NULL, cliAdjustmentRange),
    CLI_COMMAND_DEF("aux", "configure modes", NULL, cliAux),
#ifdef LED_STRIP
    CLI_COMMAND_DEF("color", "configure colors", NULL, cliColor),
#endif
    CLI_COMMAND_DEF("defaults", "reset to defaults and reboot", NULL, cliDefaults),
    CLI_COMMAND_DEF("dump", "dump configuration",
        "[master|profile]", cliDump),
    CLI_COMMAND_DEF("exit", NULL, NULL, cliExit),
    CLI_COMMAND_DEF("feature", "configure features",
        "list\r\n"
        "\t<+|->[name]", cliFeature),
#ifdef USE_FLASHFS
    CLI_COMMAND_DEF("flash_erase", "erase flash chip", NULL, cliFlashErase),
    CLI_COMMAND_DEF("flash_info", "show flash chip info", NULL, cliFlashInfo),
#ifdef USE_FLASH_TOOLS
    CLI_COMMAND_DEF("flash_read", NULL, "<length> <address>", cliFlashRead),
    CLI_COMMAND_DEF("flash_write", NULL, "<address> <message>", cliFlashWrite),
#endif
#endif
    CLI_COMMAND_DEF("get", "get variable value",
            "[name]", cliGet),
#ifdef GPS
    CLI_COMMAND_DEF("gpspassthrough", "passthrough gps to serial", NULL, cliGpsPassthrough),
#endif
    CLI_COMMAND_DEF("help", NULL, NULL, cliHelp),
#ifdef LED_STRIP
    CLI_COMMAND_DEF("led", "configure leds", NULL, cliLed),
#endif
    CLI_COMMAND_DEF("map", "configure rc channel order",
        "[<map>]", cliMap),
#ifndef USE_QUAD_MIXER_ONLY
    CLI_COMMAND_DEF("mixer", "configure mixer",
        "list\r\n"
        "\t<name>", cliMixer),
#endif
    CLI_COMMAND_DEF("mmix", "custom motor mixer", NULL, cliMotorMix),
    CLI_COMMAND_DEF("motor",  "get/set motor",
       "<index> [<value>]", cliMotor),
    CLI_COMMAND_DEF("play_sound", NULL,
        "[<index>]\r\n", cliPlaySound),
    CLI_COMMAND_DEF("profile", "change profile",
        "[<index>]", cliProfile),
    CLI_COMMAND_DEF("rateprofile", "change rate profile",
        "[<index>]", cliRateProfile),
    CLI_COMMAND_DEF("rxrange", "configure rx channel ranges", NULL, cliRxRange),
    CLI_COMMAND_DEF("rxfail", "show/set rx failsafe settings", NULL, cliRxFail),
    CLI_COMMAND_DEF("save", "save and reboot", NULL, cliSave),
    CLI_COMMAND_DEF("serial", "configure serial ports", NULL, cliSerial),
#ifdef USE_SERVOS
    CLI_COMMAND_DEF("servo", "configure servos", NULL, cliServo),
#endif
    CLI_COMMAND_DEF("set", "change setting",
        "[<name>=<value>]", cliSet),
#ifdef USE_SERVOS
    CLI_COMMAND_DEF("smix", "servo mixer",
        "<rule> <servo> <source> <rate> <speed> <min> <max> <box>\r\n"
        "\treset\r\n"
        "\tload <mixer>\r\n"
        "\treverse <servo> <source> r|n", cliServoMix),
#endif
    CLI_COMMAND_DEF("status", "show status", NULL, cliStatus),
    CLI_COMMAND_DEF("version", "show version", NULL, cliVersion),
};
#define CMD_COUNT (sizeof(cmdTable) / sizeof(clicmd_t))

#define SECTION_MASK (MASTER_VALUE | PROFILE_VALUE | CONTROL_RATE_VALUE)

const clivalue_t valueTable[] = {
    { "looptime",                   VAR_UINT16 | MASTER_VALUE,  &masterConfig.looptime, 0, 9000 },
    { "emf_avoidance",              VAR_UINT8  | MASTER_VALUE,  &masterConfig.emf_avoidance, 0, 1 },
    { "i2c_overclock",              VAR_UINT8  | MASTER_VALUE,  &masterConfig.i2c_overclock, 0, 1 },

    { "mid_rc",                     VAR_UINT16 | MASTER_VALUE,  &masterConfig.rxConfig.midrc, 1200, 1700 },
    { "min_check",                  VAR_UINT16 | MASTER_VALUE,  &masterConfig.rxConfig.mincheck, PWM_RANGE_ZERO, PWM_RANGE_MAX },
    { "max_check",                  VAR_UINT16 | MASTER_VALUE,  &masterConfig.rxConfig.maxcheck, PWM_RANGE_ZERO, PWM_RANGE_MAX },
    { "rssi_channel",               VAR_INT8   | MASTER_VALUE,  &masterConfig.rxConfig.rssi_channel, 0, MAX_SUPPORTED_RC_CHANNEL_COUNT },
    { "rssi_scale",                 VAR_UINT8  | MASTER_VALUE,  &masterConfig.rxConfig.rssi_scale, RSSI_SCALE_MIN, RSSI_SCALE_MAX },
    { "rssi_ppm_invert",            VAR_INT8   | MASTER_VALUE,  &masterConfig.rxConfig.rssi_ppm_invert, 0, 1 },
    { "rc_smoothing",               VAR_INT8   | MASTER_VALUE,  &masterConfig.rxConfig.rcSmoothing, 0, 1 },
    { "input_filtering_mode",       VAR_INT8   | MASTER_VALUE,  &masterConfig.inputFilteringMode, 0, 1 },

    { "min_throttle",               VAR_UINT16 | MASTER_VALUE,  &masterConfig.escAndServoConfig.minthrottle, PWM_RANGE_ZERO, PWM_RANGE_MAX },
    { "max_throttle",               VAR_UINT16 | MASTER_VALUE,  &masterConfig.escAndServoConfig.maxthrottle, PWM_RANGE_ZERO, PWM_RANGE_MAX },
    { "min_command",                VAR_UINT16 | MASTER_VALUE,  &masterConfig.escAndServoConfig.mincommand, PWM_RANGE_ZERO, PWM_RANGE_MAX },
    { "servo_center_pulse",         VAR_UINT16 | MASTER_VALUE,  &masterConfig.escAndServoConfig.servoCenterPulse, PWM_RANGE_ZERO, PWM_RANGE_MAX },

    { "3d_deadband_low",            VAR_UINT16 | MASTER_VALUE,  &masterConfig.flight3DConfig.deadband3d_low, PWM_RANGE_ZERO, PWM_RANGE_MAX }, // FIXME upper limit should match code in the mixer, 1500 currently
    { "3d_deadband_high",           VAR_UINT16 | MASTER_VALUE,  &masterConfig.flight3DConfig.deadband3d_high, PWM_RANGE_ZERO, PWM_RANGE_MAX }, // FIXME lower limit should match code in the mixer, 1500 currently,
    { "3d_neutral",                 VAR_UINT16 | MASTER_VALUE,  &masterConfig.flight3DConfig.neutral3d, PWM_RANGE_ZERO, PWM_RANGE_MAX },
    { "3d_deadband_throttle",       VAR_UINT16 | MASTER_VALUE,  &masterConfig.flight3DConfig.deadband3d_throttle, PWM_RANGE_ZERO, PWM_RANGE_MAX },

    { "motor_pwm_rate",             VAR_UINT16 | MASTER_VALUE,  &masterConfig.motor_pwm_rate, 50, 32000 },
    { "servo_pwm_rate",             VAR_UINT16 | MASTER_VALUE,  &masterConfig.servo_pwm_rate, 50, 498 },

    { "retarded_arm",               VAR_UINT8  | MASTER_VALUE,  &masterConfig.retarded_arm, 0, 1 },
    { "disarm_kill_switch",         VAR_UINT8  | MASTER_VALUE,  &masterConfig.disarm_kill_switch, 0, 1 },
    { "auto_disarm_delay",          VAR_UINT8  | MASTER_VALUE,  &masterConfig.auto_disarm_delay, 0, 60 },
    { "small_angle",                VAR_UINT8  | MASTER_VALUE,  &masterConfig.small_angle, 0, 180 },

    { "fixedwing_althold_dir",      VAR_INT8   | MASTER_VALUE,  &masterConfig.airplaneConfig.fixedwing_althold_dir, -1, 1 },

    { "reboot_character",           VAR_UINT8  | MASTER_VALUE,  &masterConfig.serialConfig.reboot_character, 48, 126 },

#ifdef GPS
    { "gps_provider",               VAR_UINT8  | MASTER_VALUE,  &masterConfig.gpsConfig.provider, 0, GPS_PROVIDER_MAX },
    { "gps_sbas_mode",              VAR_UINT8  | MASTER_VALUE,  &masterConfig.gpsConfig.sbasMode, 0, SBAS_MODE_MAX },
    { "gps_auto_config",            VAR_UINT8  | MASTER_VALUE,  &masterConfig.gpsConfig.autoConfig, GPS_AUTOCONFIG_OFF, GPS_AUTOCONFIG_ON },
    { "gps_auto_baud",              VAR_UINT8  | MASTER_VALUE,  &masterConfig.gpsConfig.autoBaud, GPS_AUTOBAUD_OFF, GPS_AUTOBAUD_ON },

    { "gps_pos_p",                  VAR_UINT8  | PROFILE_VALUE, &masterConfig.profile[0].pidProfile.P8[PIDPOS], 0, 200 },
    { "gps_pos_i",                  VAR_UINT8  | PROFILE_VALUE, &masterConfig.profile[0].pidProfile.I8[PIDPOS], 0, 200 },
    { "gps_pos_d",                  VAR_UINT8  | PROFILE_VALUE, &masterConfig.profile[0].pidProfile.D8[PIDPOS], 0, 200 },
    { "gps_posr_p",                 VAR_UINT8  | PROFILE_VALUE, &masterConfig.profile[0].pidProfile.P8[PIDPOSR], 0, 200 },
    { "gps_posr_i",                 VAR_UINT8  | PROFILE_VALUE, &masterConfig.profile[0].pidProfile.I8[PIDPOSR], 0, 200 },
    { "gps_posr_d",                 VAR_UINT8  | PROFILE_VALUE, &masterConfig.profile[0].pidProfile.D8[PIDPOSR], 0, 200 },
    { "gps_nav_p",                  VAR_UINT8  | PROFILE_VALUE, &masterConfig.profile[0].pidProfile.P8[PIDNAVR], 0, 200 },
    { "gps_nav_i",                  VAR_UINT8  | PROFILE_VALUE, &masterConfig.profile[0].pidProfile.I8[PIDNAVR], 0, 200 },
    { "gps_nav_d",                  VAR_UINT8  | PROFILE_VALUE, &masterConfig.profile[0].pidProfile.D8[PIDNAVR], 0, 200 },
    { "gps_wp_radius",              VAR_UINT16 | PROFILE_VALUE, &masterConfig.profile[0].gpsProfile.gps_wp_radius, 0, 2000 },
    { "nav_controls_heading",       VAR_UINT8  | PROFILE_VALUE, &masterConfig.profile[0].gpsProfile.nav_controls_heading, 0, 1 },
    { "nav_speed_min",              VAR_UINT16 | PROFILE_VALUE, &masterConfig.profile[0].gpsProfile.nav_speed_min, 10, 2000 },
    { "nav_speed_max",              VAR_UINT16 | PROFILE_VALUE, &masterConfig.profile[0].gpsProfile.nav_speed_max, 10, 2000 },
    { "nav_slew_rate",              VAR_UINT8  | PROFILE_VALUE, &masterConfig.profile[0].gpsProfile.nav_slew_rate, 0, 100 },
#endif

    { "serialrx_provider",          VAR_UINT8  | MASTER_VALUE,  &masterConfig.rxConfig.serialrx_provider, 0, SERIALRX_PROVIDER_MAX },
    { "spektrum_sat_bind",          VAR_UINT8  | MASTER_VALUE,  &masterConfig.rxConfig.spektrum_sat_bind, SPEKTRUM_SAT_BIND_DISABLED, SPEKTRUM_SAT_BIND_MAX},

    { "telemetry_switch",           VAR_UINT8  | MASTER_VALUE,  &masterConfig.telemetryConfig.telemetry_switch, 0, 1 },
    { "telemetry_inversion",        VAR_UINT8  | MASTER_VALUE,  &masterConfig.telemetryConfig.telemetry_inversion, 0, 1 },
    { "frsky_default_lattitude",    VAR_FLOAT  | MASTER_VALUE,  &masterConfig.telemetryConfig.gpsNoFixLatitude, -90.0, 90.0 },
    { "frsky_default_longitude",    VAR_FLOAT  | MASTER_VALUE,  &masterConfig.telemetryConfig.gpsNoFixLongitude, -180.0, 180.0 },
    { "frsky_coordinates_format",   VAR_UINT8  | MASTER_VALUE,  &masterConfig.telemetryConfig.frsky_coordinate_format, 0, FRSKY_FORMAT_NMEA },
    { "frsky_unit",                 VAR_UINT8  | MASTER_VALUE,  &masterConfig.telemetryConfig.frsky_unit, 0, FRSKY_UNIT_IMPERIALS },
    { "frsky_vfas_precision",       VAR_UINT8  | MASTER_VALUE,  &masterConfig.telemetryConfig.frsky_vfas_precision, FRSKY_VFAS_PRECISION_LOW, FRSKY_VFAS_PRECISION_HIGH },
    { "hott_alarm_sound_interval",  VAR_UINT8  | MASTER_VALUE,  &masterConfig.telemetryConfig.hottAlarmSoundInterval, 0, 120 },

    { "battery_capacity",           VAR_UINT16 | MASTER_VALUE,  &masterConfig.batteryConfig.batteryCapacity, 0, 20000 },
    { "vbat_scale",                 VAR_UINT8  | MASTER_VALUE,  &masterConfig.batteryConfig.vbatscale, VBAT_SCALE_MIN, VBAT_SCALE_MAX },
    { "vbat_max_cell_voltage",      VAR_UINT8  | MASTER_VALUE,  &masterConfig.batteryConfig.vbatmaxcellvoltage, 10, 50 },
    { "vbat_min_cell_voltage",      VAR_UINT8  | MASTER_VALUE,  &masterConfig.batteryConfig.vbatmincellvoltage, 10, 50 },
    { "vbat_warning_cell_voltage",  VAR_UINT8  | MASTER_VALUE,  &masterConfig.batteryConfig.vbatwarningcellvoltage, 10, 50 },
    { "current_meter_scale",        VAR_INT16  | MASTER_VALUE,  &masterConfig.batteryConfig.currentMeterScale, -10000, 10000 },
    { "current_meter_offset",       VAR_UINT16 | MASTER_VALUE,  &masterConfig.batteryConfig.currentMeterOffset, 0, 3300 },
    { "multiwii_current_meter_output", VAR_UINT8  | MASTER_VALUE,  &masterConfig.batteryConfig.multiwiiCurrentMeterOutput, 0, 1 },
    { "current_meter_type",         VAR_UINT8  | MASTER_VALUE,  &masterConfig.batteryConfig.currentMeterType, 0, CURRENT_SENSOR_MAX },

    { "align_gyro",                 VAR_UINT8  | MASTER_VALUE,  &masterConfig.sensorAlignmentConfig.gyro_align, 0, 8 },
    { "align_acc",                  VAR_UINT8  | MASTER_VALUE,  &masterConfig.sensorAlignmentConfig.acc_align, 0, 8 },
    { "align_mag",                  VAR_UINT8  | MASTER_VALUE,  &masterConfig.sensorAlignmentConfig.mag_align, 0, 8 },

    { "align_board_roll",           VAR_INT16  | MASTER_VALUE,  &masterConfig.boardAlignment.rollDegrees, -180, 360 },
    { "align_board_pitch",          VAR_INT16  | MASTER_VALUE,  &masterConfig.boardAlignment.pitchDegrees, -180, 360 },
    { "align_board_yaw",            VAR_INT16  | MASTER_VALUE,  &masterConfig.boardAlignment.yawDegrees, -180, 360 },

    { "max_angle_inclination",      VAR_UINT16 | MASTER_VALUE,  &masterConfig.max_angle_inclination, 100, 900 },

    { "gyro_lpf",                   VAR_UINT16 | MASTER_VALUE,  &masterConfig.gyro_lpf, 0, 256 },
    { "moron_threshold",            VAR_UINT8  | MASTER_VALUE,  &masterConfig.gyroConfig.gyroMovementCalibrationThreshold, 0, 128 },
    { "gyro_cmpf_factor",           VAR_UINT16 | MASTER_VALUE,  &masterConfig.gyro_cmpf_factor, 100, 1000 },
    { "gyro_cmpfm_factor",          VAR_UINT16 | MASTER_VALUE,  &masterConfig.gyro_cmpfm_factor, 100, 1000 },

    { "alt_hold_deadband",          VAR_UINT8  | PROFILE_VALUE, &masterConfig.profile[0].rcControlsConfig.alt_hold_deadband, 1, 250 },
    { "alt_hold_fast_change",       VAR_UINT8  | PROFILE_VALUE, &masterConfig.profile[0].rcControlsConfig.alt_hold_fast_change, 0, 1 },
    { "deadband",                   VAR_UINT8  | PROFILE_VALUE, &masterConfig.profile[0].rcControlsConfig.deadband, 0, 32 },
    { "yaw_deadband",               VAR_UINT8  | PROFILE_VALUE, &masterConfig.profile[0].rcControlsConfig.yaw_deadband, 0, 100 },

    { "throttle_correction_value",  VAR_UINT8  | PROFILE_VALUE, &masterConfig.profile[0].throttle_correction_value, 0, 150 },
    { "throttle_correction_angle",  VAR_UINT16 | PROFILE_VALUE, &masterConfig.profile[0].throttle_correction_angle, 1, 900 },

    { "yaw_control_direction",      VAR_INT8   | MASTER_VALUE,  &masterConfig.yaw_control_direction, -1, 1 },

    { "pid_at_min_throttle",        VAR_UINT8  | MASTER_VALUE, &masterConfig.mixerConfig.pid_at_min_throttle, 0, 1 },
    { "yaw_motor_direction",        VAR_INT8   | MASTER_VALUE, &masterConfig.mixerConfig.yaw_motor_direction, -1, 1 },
    { "yaw_jump_prevention_limit",  VAR_UINT16 | MASTER_VALUE, &masterConfig.mixerConfig.yaw_jump_prevention_limit, YAW_JUMP_PREVENTION_LIMIT_LOW, YAW_JUMP_PREVENTION_LIMIT_HIGH },
#ifdef USE_SERVOS
    { "tri_unarmed_servo",          VAR_INT8   | MASTER_VALUE, &masterConfig.mixerConfig.tri_unarmed_servo, 0, 1 },
    { "servo_lowpass_freq",         VAR_INT16  | MASTER_VALUE, &masterConfig.mixerConfig.servo_lowpass_freq, 10, 400},
    { "servo_lowpass_enable",       VAR_INT8   | MASTER_VALUE, &masterConfig.mixerConfig.servo_lowpass_enable, 0, 1 },
#endif

    { "default_rate_profile",       VAR_UINT8  | PROFILE_VALUE , &masterConfig.profile[0].defaultRateProfileIndex, 0, MAX_CONTROL_RATE_PROFILE_COUNT - 1 },
    { "rc_rate",                    VAR_UINT8  | CONTROL_RATE_VALUE, &masterConfig.controlRateProfiles[0].rcRate8, 0, 250 },
    { "rc_expo",                    VAR_UINT8  | CONTROL_RATE_VALUE, &masterConfig.controlRateProfiles[0].rcExpo8, 0, 100 },
    { "rc_yaw_expo",                VAR_UINT8  | CONTROL_RATE_VALUE, &masterConfig.controlRateProfiles[0].rcYawExpo8, 0, 100 },
    { "thr_mid",                    VAR_UINT8  | CONTROL_RATE_VALUE, &masterConfig.controlRateProfiles[0].thrMid8, 0, 100 },
    { "thr_expo",                   VAR_UINT8  | CONTROL_RATE_VALUE, &masterConfig.controlRateProfiles[0].thrExpo8, 0, 100 },
    { "roll_rate",                  VAR_UINT8  | CONTROL_RATE_VALUE, &masterConfig.controlRateProfiles[0].rates[FD_ROLL], 0, CONTROL_RATE_CONFIG_ROLL_PITCH_RATE_MAX },
    { "pitch_rate",                 VAR_UINT8  | CONTROL_RATE_VALUE, &masterConfig.controlRateProfiles[0].rates[FD_PITCH], 0, CONTROL_RATE_CONFIG_ROLL_PITCH_RATE_MAX },
    { "yaw_rate",                   VAR_UINT8  | CONTROL_RATE_VALUE, &masterConfig.controlRateProfiles[0].rates[FD_YAW], 0, CONTROL_RATE_CONFIG_YAW_RATE_MAX },
    { "tpa_rate",                   VAR_UINT8  | CONTROL_RATE_VALUE, &masterConfig.controlRateProfiles[0].dynThrPID, 0, CONTROL_RATE_CONFIG_TPA_MAX},
    { "tpa_breakpoint",             VAR_UINT16 | CONTROL_RATE_VALUE, &masterConfig.controlRateProfiles[0].tpa_breakpoint, PWM_RANGE_MIN, PWM_RANGE_MAX},

    { "failsafe_delay",             VAR_UINT8  | MASTER_VALUE,  &masterConfig.failsafeConfig.failsafe_delay, 0, 200 },
    { "failsafe_off_delay",         VAR_UINT8  | MASTER_VALUE,  &masterConfig.failsafeConfig.failsafe_off_delay, 0, 200 },
    { "failsafe_throttle",          VAR_UINT16 | MASTER_VALUE,  &masterConfig.failsafeConfig.failsafe_throttle, PWM_RANGE_MIN, PWM_RANGE_MAX },
    { "failsafe_kill_switch",       VAR_UINT8  | MASTER_VALUE,  &masterConfig.failsafeConfig.failsafe_kill_switch, 0, 1 },
    { "failsafe_throttle_low_delay",VAR_UINT16 | MASTER_VALUE,  &masterConfig.failsafeConfig.failsafe_throttle_low_delay, 0, 300 },

    { "rx_min_usec",                VAR_UINT16 | MASTER_VALUE,  &masterConfig.rxConfig.rx_min_usec, PWM_PULSE_MIN, PWM_PULSE_MAX },
    { "rx_max_usec",                VAR_UINT16 | MASTER_VALUE,  &masterConfig.rxConfig.rx_max_usec, PWM_PULSE_MIN, PWM_PULSE_MAX },

#ifdef USE_SERVOS
    { "gimbal_mode",                VAR_UINT8  | PROFILE_VALUE, &masterConfig.profile[0].gimbalConfig.mode, 0, GIMBAL_MODE_MAX},
#endif

    { "acc_hardware",               VAR_UINT8  | MASTER_VALUE,  &masterConfig.acc_hardware, 0, ACC_MAX },
    { "acc_lpf_factor",             VAR_UINT8  | PROFILE_VALUE, &masterConfig.profile[0].acc_lpf_factor, 0, 250 },
    { "accxy_deadband",             VAR_UINT8  | PROFILE_VALUE, &masterConfig.profile[0].accDeadband.xy, 0, 100 },
    { "accz_deadband",              VAR_UINT8  | PROFILE_VALUE, &masterConfig.profile[0].accDeadband.z, 0, 100 },
    { "accz_lpf_cutoff",            VAR_FLOAT  | PROFILE_VALUE, &masterConfig.profile[0].accz_lpf_cutoff, 1, 20 },
    { "acc_unarmedcal",             VAR_UINT8  | PROFILE_VALUE, &masterConfig.profile[0].acc_unarmedcal, 0, 1 },
    { "acc_trim_pitch",             VAR_INT16  | PROFILE_VALUE, &masterConfig.profile[0].accelerometerTrims.values.pitch, -300, 300 },
    { "acc_trim_roll",              VAR_INT16  | PROFILE_VALUE, &masterConfig.profile[0].accelerometerTrims.values.roll, -300, 300 },

    { "baro_tab_size",              VAR_UINT8  | PROFILE_VALUE, &masterConfig.profile[0].barometerConfig.baro_sample_count, 0, BARO_SAMPLE_COUNT_MAX },
    { "baro_noise_lpf",             VAR_FLOAT  | PROFILE_VALUE, &masterConfig.profile[0].barometerConfig.baro_noise_lpf, 0, 1 },
    { "baro_cf_vel",                VAR_FLOAT  | PROFILE_VALUE, &masterConfig.profile[0].barometerConfig.baro_cf_vel, 0, 1 },
    { "baro_cf_alt",                VAR_FLOAT  | PROFILE_VALUE, &masterConfig.profile[0].barometerConfig.baro_cf_alt, 0, 1 },
    { "baro_hardware",              VAR_UINT8  | MASTER_VALUE,  &masterConfig.baro_hardware, 0, BARO_MAX },

    { "mag_hardware",               VAR_UINT8  | MASTER_VALUE,  &masterConfig.mag_hardware, 0, MAG_MAX },
    { "mag_declination",            VAR_INT16  | PROFILE_VALUE, &masterConfig.profile[0].mag_declination, -18000, 18000 },

    { "pid_controller",             VAR_UINT8  | PROFILE_VALUE, &masterConfig.profile[0].pidProfile.pidController, 0, 5 },

    { "p_pitch",                    VAR_UINT8  | PROFILE_VALUE, &masterConfig.profile[0].pidProfile.P8[PITCH], 0, 200 },
    { "i_pitch",                    VAR_UINT8  | PROFILE_VALUE, &masterConfig.profile[0].pidProfile.I8[PITCH], 0, 200 },
    { "d_pitch",                    VAR_UINT8  | PROFILE_VALUE, &masterConfig.profile[0].pidProfile.D8[PITCH], 0, 200 },
    { "p_roll",                     VAR_UINT8  | PROFILE_VALUE, &masterConfig.profile[0].pidProfile.P8[ROLL], 0, 200 },
    { "i_roll",                     VAR_UINT8  | PROFILE_VALUE, &masterConfig.profile[0].pidProfile.I8[ROLL], 0, 200 },
    { "d_roll",                     VAR_UINT8  | PROFILE_VALUE, &masterConfig.profile[0].pidProfile.D8[ROLL], 0, 200 },
    { "p_yaw",                      VAR_UINT8  | PROFILE_VALUE, &masterConfig.profile[0].pidProfile.P8[YAW], 0, 200 },
    { "i_yaw",                      VAR_UINT8  | PROFILE_VALUE, &masterConfig.profile[0].pidProfile.I8[YAW], 0, 200 },
    { "d_yaw",                      VAR_UINT8  | PROFILE_VALUE, &masterConfig.profile[0].pidProfile.D8[YAW], 0, 200 },

    { "p_pitchf",                   VAR_FLOAT  | PROFILE_VALUE, &masterConfig.profile[0].pidProfile.P_f[PITCH], 0, 100 },
    { "i_pitchf",                   VAR_FLOAT  | PROFILE_VALUE, &masterConfig.profile[0].pidProfile.I_f[PITCH], 0, 100 },
    { "d_pitchf",                   VAR_FLOAT  | PROFILE_VALUE, &masterConfig.profile[0].pidProfile.D_f[PITCH], 0, 100 },
    { "p_rollf",                    VAR_FLOAT  | PROFILE_VALUE, &masterConfig.profile[0].pidProfile.P_f[ROLL], 0, 100 },
    { "i_rollf",                    VAR_FLOAT  | PROFILE_VALUE, &masterConfig.profile[0].pidProfile.I_f[ROLL], 0, 100 },
    { "d_rollf",                    VAR_FLOAT  | PROFILE_VALUE, &masterConfig.profile[0].pidProfile.D_f[ROLL], 0, 100 },
    { "p_yawf",                     VAR_FLOAT  | PROFILE_VALUE, &masterConfig.profile[0].pidProfile.P_f[YAW], 0, 100 },
    { "i_yawf",                     VAR_FLOAT  | PROFILE_VALUE, &masterConfig.profile[0].pidProfile.I_f[YAW], 0, 100 },
    { "d_yawf",                     VAR_FLOAT  | PROFILE_VALUE, &masterConfig.profile[0].pidProfile.D_f[YAW], 0, 100 },

    { "level_horizon",              VAR_FLOAT  | PROFILE_VALUE, &masterConfig.profile[0].pidProfile.H_level, 0, 10 },
    { "level_angle",                VAR_FLOAT  | PROFILE_VALUE, &masterConfig.profile[0].pidProfile.A_level, 0, 10 },
    { "sensitivity_horizon",        VAR_UINT8  | PROFILE_VALUE, &masterConfig.profile[0].pidProfile.H_sensitivity, 0, 250 },

    { "p_alt",                      VAR_UINT8  | PROFILE_VALUE, &masterConfig.profile[0].pidProfile.P8[PIDALT], 0, 200 },
    { "i_alt",                      VAR_UINT8  | PROFILE_VALUE, &masterConfig.profile[0].pidProfile.I8[PIDALT], 0, 200 },
    { "d_alt",                      VAR_UINT8  | PROFILE_VALUE, &masterConfig.profile[0].pidProfile.D8[PIDALT], 0, 200 },

    { "p_level",                    VAR_UINT8  | PROFILE_VALUE, &masterConfig.profile[0].pidProfile.P8[PIDLEVEL], 0, 200 },
    { "i_level",                    VAR_UINT8  | PROFILE_VALUE, &masterConfig.profile[0].pidProfile.I8[PIDLEVEL], 0, 200 },
    { "d_level",                    VAR_UINT8  | PROFILE_VALUE, &masterConfig.profile[0].pidProfile.D8[PIDLEVEL], 0, 200 },

    { "p_vel",                      VAR_UINT8  | PROFILE_VALUE, &masterConfig.profile[0].pidProfile.P8[PIDVEL], 0, 200 },
    { "i_vel",                      VAR_UINT8  | PROFILE_VALUE, &masterConfig.profile[0].pidProfile.I8[PIDVEL], 0, 200 },
    { "d_vel",                      VAR_UINT8  | PROFILE_VALUE, &masterConfig.profile[0].pidProfile.D8[PIDVEL], 0, 200 },

    { "yaw_p_limit",                VAR_UINT16 | PROFILE_VALUE, &masterConfig.profile[0].pidProfile.yaw_p_limit, YAW_P_LIMIT_MIN, YAW_P_LIMIT_MAX },
	{ "dterm_cut_hz",               VAR_UINT8  | PROFILE_VALUE, &masterConfig.profile[0].pidProfile.dterm_cut_hz, 0, 200 },
	{ "pterm_cut_hz",               VAR_UINT8  | PROFILE_VALUE, &masterConfig.profile[0].pidProfile.pterm_cut_hz, 0, 200 },
	{ "gyro_cut_hz",                VAR_UINT8  | PROFILE_VALUE, &masterConfig.profile[0].pidProfile.gyro_cut_hz, 0, 200 },

    { "pid5_oldyw",                 VAR_UINT8  | PROFILE_VALUE,  &masterConfig.profile[0].pidProfile.pid5_oldyw, 0, 1 },

#ifdef GTUNE
    { "gtune_loP_rll",              VAR_UINT8  | PROFILE_VALUE,  &masterConfig.profile[0].pidProfile.gtune_lolimP[FD_ROLL], 10, 200 },
    { "gtune_loP_ptch",             VAR_UINT8  | PROFILE_VALUE,  &masterConfig.profile[0].pidProfile.gtune_lolimP[FD_PITCH], 10, 200 },
    { "gtune_loP_yw",               VAR_UINT8  | PROFILE_VALUE,  &masterConfig.profile[0].pidProfile.gtune_lolimP[FD_YAW], 10, 200 },
    { "gtune_hiP_rll",              VAR_UINT8  | PROFILE_VALUE,  &masterConfig.profile[0].pidProfile.gtune_hilimP[FD_ROLL], 0, 200 },
    { "gtune_hiP_ptch",             VAR_UINT8  | PROFILE_VALUE,  &masterConfig.profile[0].pidProfile.gtune_hilimP[FD_PITCH], 0, 200 },
    { "gtune_hiP_yw",               VAR_UINT8  | PROFILE_VALUE,  &masterConfig.profile[0].pidProfile.gtune_hilimP[FD_YAW], 0, 200 },
    { "gtune_pwr",                  VAR_UINT8  | PROFILE_VALUE,  &masterConfig.profile[0].pidProfile.gtune_pwr, 0, 10 },
    { "gtune_settle_time",          VAR_UINT16 | PROFILE_VALUE,  &masterConfig.profile[0].pidProfile.gtune_settle_time, 200, 1000 },
    { "gtune_average_cycles",       VAR_UINT8  | PROFILE_VALUE,  &masterConfig.profile[0].pidProfile.gtune_average_cycles, 8, 128 },
#endif

#ifdef BLACKBOX
    { "blackbox_rate_num",          VAR_UINT8  | MASTER_VALUE,  &masterConfig.blackbox_rate_num, 1, 32 },
    { "blackbox_rate_denom",        VAR_UINT8  | MASTER_VALUE,  &masterConfig.blackbox_rate_denom, 1, 32 },
    { "blackbox_device",            VAR_UINT8  | MASTER_VALUE,  &masterConfig.blackbox_device, 0, 1 },
#endif

    { "magzero_x",                  VAR_INT16  | MASTER_VALUE, &masterConfig.magZero.raw[X], -32768, 32767 },
    { "magzero_y",                  VAR_INT16  | MASTER_VALUE, &masterConfig.magZero.raw[Y], -32768, 32767 },
    { "magzero_z",                  VAR_INT16  | MASTER_VALUE, &masterConfig.magZero.raw[Z], -32768, 32767 },
};

#define VALUE_COUNT (sizeof(valueTable) / sizeof(clivalue_t))
uint8_t nmbrOfRecordsInTable = (sizeof(valueTable) / sizeof(clivalue_t));

void cliSetVar(const clivalue_t *var, const int_float_value_t value);
static void cliPrintVar(const clivalue_t *var, uint32_t full);
static void cliPrint(const char *str);
static void cliWrite(uint8_t ch);

static void cliPrompt(void)
{
    cliPrint("\r\n# ");
}

static void cliShowParseError(void)
{
    cliPrint("Parse error\r\n");
}

static void cliShowArgumentRangeError(char *name, int min, int max)
{
    printf("%s must be between %d and %d\r\n", name, min, max);
}

static char *processChannelRangeArgs(char *ptr, channelRange_t *range, uint8_t *validArgumentCount)
{
    int val;

    for (int argIndex = 0; argIndex < 2; argIndex++) {
        ptr = strchr(ptr, ' ');
        if (ptr) {
            val = atoi(++ptr);
            val = CHANNEL_VALUE_TO_STEP(val);
            if (val >= MIN_MODE_RANGE_STEP && val <= MAX_MODE_RANGE_STEP) {
                if (argIndex == 0) {
                    range->startStep = val;
                } else {
                    range->endStep = val;
                }
                (*validArgumentCount)++;
            }
        }
    }

    return ptr;
}

// Check if a string's length is zero
static bool isEmpty(const char *string)
{
    return *string == '\0';
}

static void cliRxFail(char *cmdline)
{
    uint8_t channel;
    char buf[3];

    if (isEmpty(cmdline)) {
        // print out rxConfig failsafe settings
        for (channel = 0; channel < MAX_SUPPORTED_RC_CHANNEL_COUNT; channel++) {
            cliRxFail(itoa(channel, buf, 10));
        }
    } else {
        char *ptr = cmdline;
        channel = atoi(ptr++);
        if ((channel < MAX_SUPPORTED_RC_CHANNEL_COUNT)) {

            rxFailsafeChannelConfiguration_t *channelFailsafeConfiguration = &masterConfig.rxConfig.failsafe_channel_configurations[channel];

            uint16_t value;
            rxFailsafeChannelType_e type = (channel < NON_AUX_CHANNEL_COUNT) ? RX_FAILSAFE_TYPE_FLIGHT : RX_FAILSAFE_TYPE_AUX;
            rxFailsafeChannelMode_e mode = channelFailsafeConfiguration->mode;
            bool requireValue = channelFailsafeConfiguration->mode == RX_FAILSAFE_MODE_SET;

            ptr = strchr(ptr, ' ');
            if (ptr) {
                char *p = strchr(rxFailsafeModeCharacters, *(++ptr));
                if (p) {
                    uint8_t requestedMode = p - rxFailsafeModeCharacters;
                    mode = rxFailsafeModesTable[type][requestedMode];
                } else {
                    mode = RX_FAILSAFE_MODE_INVALID;
                }
                if (mode == RX_FAILSAFE_MODE_INVALID) {
                    cliShowParseError();
                    return;
                }

                requireValue = mode == RX_FAILSAFE_MODE_SET;

                ptr = strchr(ptr, ' ');
                if (ptr) {
                    if (!requireValue) {
                        cliShowParseError();
                        return;
                    }
                    value = atoi(++ptr);
                    value = CHANNEL_VALUE_TO_RXFAIL_STEP(value);
                    if (value > MAX_RXFAIL_RANGE_STEP) {
                        cliPrint("Value out of range\r\n");
                        return;
                    }

                    channelFailsafeConfiguration->step = value;
                } else if (requireValue) {
                    cliShowParseError();
                    return;
                }
                channelFailsafeConfiguration->mode = mode;

            }

            char modeCharacter = rxFailsafeModeCharacters[channelFailsafeConfiguration->mode];

            // triple use of printf below
            // 1. acknowledge interpretation on command,
            // 2. query current setting on single item,
            // 3. recursive use for full list.

            if (requireValue) {
                printf("rxfail %u %c %d\r\n",
                    channel,
                    modeCharacter,
                    RXFAIL_STEP_TO_CHANNEL_VALUE(channelFailsafeConfiguration->step)
                );
            } else {
                printf("rxfail %u %c\r\n",
                    channel,
                    modeCharacter
                );
            }
        } else {
            cliShowArgumentRangeError("channel", 0, MAX_SUPPORTED_RC_CHANNEL_COUNT - 1);
        }
    }
}

static void cliAux(char *cmdline)
{
    int i, val = 0;
    char *ptr;

    if (isEmpty(cmdline)) {
        // print out aux channel settings
        for (i = 0; i < MAX_MODE_ACTIVATION_CONDITION_COUNT; i++) {
            modeActivationCondition_t *mac = &currentProfile->modeActivationConditions[i];
            printf("aux %u %u %u %u %u\r\n",
                i,
                mac->modeId,
                mac->auxChannelIndex,
                MODE_STEP_TO_CHANNEL_VALUE(mac->range.startStep),
                MODE_STEP_TO_CHANNEL_VALUE(mac->range.endStep)
            );
        }
    } else {
        ptr = cmdline;
        i = atoi(ptr++);
        if (i < MAX_MODE_ACTIVATION_CONDITION_COUNT) {
            modeActivationCondition_t *mac = &currentProfile->modeActivationConditions[i];
            uint8_t validArgumentCount = 0;
            ptr = strchr(ptr, ' ');
            if (ptr) {
                val = atoi(++ptr);
                if (val >= 0 && val < CHECKBOX_ITEM_COUNT) {
                    mac->modeId = val;
                    validArgumentCount++;
                }
            }
            ptr = strchr(ptr, ' ');
            if (ptr) {
                val = atoi(++ptr);
                if (val >= 0 && val < MAX_AUX_CHANNEL_COUNT) {
                    mac->auxChannelIndex = val;
                    validArgumentCount++;
                }
            }
            ptr = processChannelRangeArgs(ptr, &mac->range, &validArgumentCount);

            if (validArgumentCount != 4) {
                memset(mac, 0, sizeof(modeActivationCondition_t));
            }
        } else {
            cliShowArgumentRangeError("index", 0, MAX_MODE_ACTIVATION_CONDITION_COUNT - 1);
        }
    }
}

static void cliSerial(char *cmdline)
{
    int i, val;
    char *ptr;

    if (isEmpty(cmdline)) {
        for (i = 0; i < SERIAL_PORT_COUNT; i++) {
            if (!serialIsPortAvailable(masterConfig.serialConfig.portConfigs[i].identifier)) {
                continue;
            };
            printf("serial %d %d %ld %ld %ld %ld\r\n" ,
                masterConfig.serialConfig.portConfigs[i].identifier,
                masterConfig.serialConfig.portConfigs[i].functionMask,
                baudRates[masterConfig.serialConfig.portConfigs[i].msp_baudrateIndex],
                baudRates[masterConfig.serialConfig.portConfigs[i].gps_baudrateIndex],
                baudRates[masterConfig.serialConfig.portConfigs[i].telemetry_baudrateIndex],
                baudRates[masterConfig.serialConfig.portConfigs[i].blackbox_baudrateIndex]
            );
        }
        return;
    }

    serialPortConfig_t portConfig;
    memset(&portConfig, 0 , sizeof(portConfig));

    serialPortConfig_t *currentConfig;

    uint8_t validArgumentCount = 0;

    ptr = cmdline;

    val = atoi(ptr++);
    currentConfig = serialFindPortConfiguration(val);
    if (currentConfig) {
        portConfig.identifier = val;
        validArgumentCount++;
    }

    ptr = strchr(ptr, ' ');
    if (ptr) {
        val = atoi(++ptr);
        portConfig.functionMask = val & 0xFFFF;
        validArgumentCount++;
    }

    for (i = 0; i < 4; i ++) {
        ptr = strchr(ptr, ' ');
        if (!ptr) {
            break;
        }

        val = atoi(++ptr);

        uint8_t baudRateIndex = lookupBaudRateIndex(val);
        if (baudRates[baudRateIndex] != (uint32_t) val) {
            break;
        }

        switch(i) {
            case 0:
                if (baudRateIndex < BAUD_9600 || baudRateIndex > BAUD_115200) {
                    continue;
                }
                portConfig.msp_baudrateIndex = baudRateIndex;
                break;
            case 1:
                if (baudRateIndex < BAUD_9600 || baudRateIndex > BAUD_115200) {
                    continue;
                }
                portConfig.gps_baudrateIndex = baudRateIndex;
                break;
            case 2:
                if (baudRateIndex != BAUD_AUTO && baudRateIndex > BAUD_115200) {
                    continue;
                }
                portConfig.telemetry_baudrateIndex = baudRateIndex;
                break;
            case 3:
                if (baudRateIndex < BAUD_19200 || baudRateIndex > BAUD_250000) {
                    continue;
                }
                portConfig.blackbox_baudrateIndex = baudRateIndex;
                break;
        }

        validArgumentCount++;
    }

    if (validArgumentCount < 6) {
        cliShowParseError();
        return;
    }

    memcpy(currentConfig, &portConfig, sizeof(portConfig));

}

static void cliAdjustmentRange(char *cmdline)
{
    int i, val = 0;
    char *ptr;

    if (isEmpty(cmdline)) {
        // print out adjustment ranges channel settings
        for (i = 0; i < MAX_ADJUSTMENT_RANGE_COUNT; i++) {
            adjustmentRange_t *ar = &currentProfile->adjustmentRanges[i];
            printf("adjrange %u %u %u %u %u %u %u\r\n",
                i,
                ar->adjustmentIndex,
                ar->auxChannelIndex,
                MODE_STEP_TO_CHANNEL_VALUE(ar->range.startStep),
                MODE_STEP_TO_CHANNEL_VALUE(ar->range.endStep),
                ar->adjustmentFunction,
                ar->auxSwitchChannelIndex
            );
        }
    } else {
        ptr = cmdline;
        i = atoi(ptr++);
        if (i < MAX_ADJUSTMENT_RANGE_COUNT) {
            adjustmentRange_t *ar = &currentProfile->adjustmentRanges[i];
            uint8_t validArgumentCount = 0;

            ptr = strchr(ptr, ' ');
            if (ptr) {
                val = atoi(++ptr);
                if (val >= 0 && val < MAX_SIMULTANEOUS_ADJUSTMENT_COUNT) {
                    ar->adjustmentIndex = val;
                    validArgumentCount++;
                }
            }
            ptr = strchr(ptr, ' ');
            if (ptr) {
                val = atoi(++ptr);
                if (val >= 0 && val < MAX_AUX_CHANNEL_COUNT) {
                    ar->auxChannelIndex = val;
                    validArgumentCount++;
                }
            }

            ptr = processChannelRangeArgs(ptr, &ar->range, &validArgumentCount);

            ptr = strchr(ptr, ' ');
            if (ptr) {
                val = atoi(++ptr);
                if (val >= 0 && val < ADJUSTMENT_FUNCTION_COUNT) {
                    ar->adjustmentFunction = val;
                    validArgumentCount++;
                }
            }
            ptr = strchr(ptr, ' ');
            if (ptr) {
                val = atoi(++ptr);
                if (val >= 0 && val < MAX_AUX_CHANNEL_COUNT) {
                    ar->auxSwitchChannelIndex = val;
                    validArgumentCount++;
                }
            }

            if (validArgumentCount != 6) {
                memset(ar, 0, sizeof(adjustmentRange_t));
                cliShowParseError();
            }
        } else {
            cliShowArgumentRangeError("index", 0, MAX_ADJUSTMENT_RANGE_COUNT - 1);
        }
    }
}

static void cliMotorMix(char *cmdline)
{
#ifdef USE_QUAD_MIXER_ONLY
    UNUSED(cmdline);
#else
    int i, check = 0;
    int num_motors = 0;
    uint8_t len;
    char buf[16];
    char *ptr;

    if (isEmpty(cmdline)) {
        cliPrint("Motor\tThr\tRoll\tPitch\tYaw\r\n");
        for (i = 0; i < MAX_SUPPORTED_MOTORS; i++) {
            if (masterConfig.customMotorMixer[i].throttle == 0.0f)
                break;
            num_motors++;
            printf("#%d:\t", i);
            printf("%s\t", ftoa(masterConfig.customMotorMixer[i].throttle, buf));
            printf("%s\t", ftoa(masterConfig.customMotorMixer[i].roll, buf));
            printf("%s\t", ftoa(masterConfig.customMotorMixer[i].pitch, buf));
            printf("%s\r\n", ftoa(masterConfig.customMotorMixer[i].yaw, buf));
        }
        return;
    } else if (strncasecmp(cmdline, "reset", 5) == 0) {
        // erase custom mixer
        for (i = 0; i < MAX_SUPPORTED_MOTORS; i++)
            masterConfig.customMotorMixer[i].throttle = 0.0f;
    } else if (strncasecmp(cmdline, "load", 4) == 0) {
        ptr = strchr(cmdline, ' ');
        if (ptr) {
            len = strlen(++ptr);
            for (i = 0; ; i++) {
                if (mixerNames[i] == NULL) {
                    cliPrint("Invalid name\r\n");
                    break;
                }
                if (strncasecmp(ptr, mixerNames[i], len) == 0) {
                    mixerLoadMix(i, masterConfig.customMotorMixer);
                    printf("Loaded %s\r\n", mixerNames[i]);
                    cliMotorMix("");
                    break;
                }
            }
        }
    } else {
        ptr = cmdline;
        i = atoi(ptr); // get motor number
        if (i < MAX_SUPPORTED_MOTORS) {
            ptr = strchr(ptr, ' ');
            if (ptr) {
                masterConfig.customMotorMixer[i].throttle = fastA2F(++ptr);
                check++;
            }
            ptr = strchr(ptr, ' ');
            if (ptr) {
                masterConfig.customMotorMixer[i].roll = fastA2F(++ptr);
                check++;
            }
            ptr = strchr(ptr, ' ');
            if (ptr) {
                masterConfig.customMotorMixer[i].pitch = fastA2F(++ptr);
                check++;
            }
            ptr = strchr(ptr, ' ');
            if (ptr) {
                masterConfig.customMotorMixer[i].yaw = fastA2F(++ptr);
                check++;
            }
            if (check != 4) {
                cliShowParseError();
            } else {
                cliMotorMix("");
            }
        } else {
            cliShowArgumentRangeError("index", 1, MAX_SUPPORTED_MOTORS);
        }
    }
#endif
}

static void cliRxRange(char *cmdline)
{
    int i, validArgumentCount = 0;
    char *ptr;

    if (isEmpty(cmdline)) {
        for (i = 0; i < NON_AUX_CHANNEL_COUNT; i++) {
            rxChannelRangeConfiguration_t *channelRangeConfiguration = &masterConfig.rxConfig.channelRanges[i];
            printf("rxrange %u %u %u\r\n", i, channelRangeConfiguration->min, channelRangeConfiguration->max);
        }
    } else if (strcasecmp(cmdline, "reset") == 0) {
        resetAllRxChannelRangeConfigurations(masterConfig.rxConfig.channelRanges);
    } else {
        ptr = cmdline;
        i = atoi(ptr);
        if (i >= 0 && i < NON_AUX_CHANNEL_COUNT) {
            int rangeMin, rangeMax;

            ptr = strchr(ptr, ' ');
            if (ptr) {
                rangeMin = atoi(++ptr);
                validArgumentCount++;
            }

            ptr = strchr(ptr, ' ');
            if (ptr) {
                rangeMax = atoi(++ptr);
                validArgumentCount++;
            }

            if (validArgumentCount != 2) {
                cliShowParseError();
            } else if (rangeMin < PWM_PULSE_MIN || rangeMin > PWM_PULSE_MAX || rangeMax < PWM_PULSE_MIN || rangeMax > PWM_PULSE_MAX) {
                cliShowParseError();
            } else {
                rxChannelRangeConfiguration_t *channelRangeConfiguration = &masterConfig.rxConfig.channelRanges[i];
                channelRangeConfiguration->min = rangeMin;
                channelRangeConfiguration->max = rangeMax;
            }
        } else {
            cliShowArgumentRangeError("channel", 0, NON_AUX_CHANNEL_COUNT - 1);
        }
    }
}

#ifdef LED_STRIP
static void cliLed(char *cmdline)
{
    int i;
    char *ptr;
    char ledConfigBuffer[20];

    if (isEmpty(cmdline)) {
        for (i = 0; i < MAX_LED_STRIP_LENGTH; i++) {
            generateLedConfig(i, ledConfigBuffer, sizeof(ledConfigBuffer));
            printf("led %u %s\r\n", i, ledConfigBuffer);
        }
    } else {
        ptr = cmdline;
        i = atoi(ptr);
        if (i < MAX_LED_STRIP_LENGTH) {
            ptr = strchr(cmdline, ' ');
            if (!parseLedStripConfig(i, ++ptr)) {
                cliShowParseError();
            }
        } else {
            cliShowArgumentRangeError("index", 0, MAX_LED_STRIP_LENGTH - 1);
        }
    }
}

static void cliColor(char *cmdline)
{
    int i;
    char *ptr;

    if (isEmpty(cmdline)) {
        for (i = 0; i < CONFIGURABLE_COLOR_COUNT; i++) {
            printf("color %u %d,%u,%u\r\n",
                i,
                masterConfig.colors[i].h,
                masterConfig.colors[i].s,
                masterConfig.colors[i].v
            );
        }
    } else {
        ptr = cmdline;
        i = atoi(ptr);
        if (i < CONFIGURABLE_COLOR_COUNT) {
            ptr = strchr(cmdline, ' ');
            if (!parseColor(i, ++ptr)) {
                cliShowParseError();
            }
        } else {
            cliShowArgumentRangeError("index", 0, CONFIGURABLE_COLOR_COUNT - 1);
        }
    }
}
#endif

#ifdef USE_SERVOS
static void cliServo(char *cmdline)
{
    enum { SERVO_ARGUMENT_COUNT = 8 };
    int16_t arguments[SERVO_ARGUMENT_COUNT];

    servoParam_t *servo;

    int i;
    char *ptr;

    if (isEmpty(cmdline)) {
        // print out servo settings
        for (i = 0; i < MAX_SUPPORTED_SERVOS; i++) {
            servo = &currentProfile->servoConf[i];

            printf("servo %u %d %d %d %d %d %d %d\r\n",
                i,
                servo->min,
                servo->max,
                servo->middle,
                servo->angleAtMin,
                servo->angleAtMax,
                servo->rate,
                servo->forwardFromChannel
            );
        }
    } else {
        int validArgumentCount = 0;

        ptr = cmdline;

        // Command line is integers (possibly negative) separated by spaces, no other characters allowed.

        // If command line doesn't fit the format, don't modify the config
        while (*ptr) {
            if (*ptr == '-' || (*ptr >= '0' && *ptr <= '9')) {
                if (validArgumentCount >= SERVO_ARGUMENT_COUNT) {
                    cliShowParseError();
                    return;
                }

                arguments[validArgumentCount++] = atoi(ptr);

                do {
                    ptr++;
                } while (*ptr >= '0' && *ptr <= '9');
            } else if (*ptr == ' ') {
                ptr++;
            } else {
                cliShowParseError();
                return;
            }
        }

        enum {INDEX = 0, MIN, MAX, MIDDLE, ANGLE_AT_MIN, ANGLE_AT_MAX, RATE, FORWARD};

        i = arguments[INDEX];

        // Check we got the right number of args and the servo index is correct (don't validate the other values)
        if (validArgumentCount != SERVO_ARGUMENT_COUNT || i < 0 || i >= MAX_SUPPORTED_SERVOS) {
            cliShowParseError();
            return;
        }

        servo = &currentProfile->servoConf[i];

        if (
            arguments[MIN] < PWM_PULSE_MIN || arguments[MIN] > PWM_PULSE_MAX ||
            arguments[MAX] < PWM_PULSE_MIN || arguments[MAX] > PWM_PULSE_MAX ||
            arguments[MIDDLE] < arguments[MIN] || arguments[MIDDLE] > arguments[MAX] ||
            arguments[MIN] > arguments[MAX] || arguments[MAX] < arguments[MIN] ||
            arguments[RATE] < -100 || arguments[RATE] > 100 ||
            arguments[FORWARD] >= MAX_SUPPORTED_RC_CHANNEL_COUNT ||
            arguments[ANGLE_AT_MIN] < 0 || arguments[ANGLE_AT_MIN] > 180 ||
            arguments[ANGLE_AT_MAX] < 0 || arguments[ANGLE_AT_MAX] > 180
        ) {
            cliShowParseError();
            return;
        }

        servo->min = arguments[1];
        servo->max = arguments[2];
        servo->middle = arguments[3];
        servo->angleAtMin = arguments[4];
        servo->angleAtMax = arguments[5];
        servo->rate = arguments[6];
        servo->forwardFromChannel = arguments[7];
    }
}
#endif

#ifdef USE_SERVOS
static void cliServoMix(char *cmdline)
{
    int i;
    uint8_t len;
    char *ptr;
    int args[8], check = 0;
    len = strlen(cmdline);

    if (len == 0) {

        cliPrint("Rule\tServo\tSource\tRate\tSpeed\tMin\tMax\tBox\r\n");

        for (i = 0; i < MAX_SERVO_RULES; i++) {
            if (masterConfig.customServoMixer[i].rate == 0)
                break;

            printf("#%d:\t%d\t%d\t%d\t%d\t%d\t%d\t%d\r\n",
                i,
                masterConfig.customServoMixer[i].targetChannel,
                masterConfig.customServoMixer[i].inputSource,
                masterConfig.customServoMixer[i].rate,
                masterConfig.customServoMixer[i].speed,
                masterConfig.customServoMixer[i].min,
                masterConfig.customServoMixer[i].max,
                masterConfig.customServoMixer[i].box
            );
        }
        printf("\r\n");
        return;
    } else if (strncasecmp(cmdline, "reset", 5) == 0) {
        // erase custom mixer
        memset(masterConfig.customServoMixer, 0, sizeof(masterConfig.customServoMixer));
        for (i = 0; i < MAX_SUPPORTED_SERVOS; i++) {
            currentProfile->servoConf[i].reversedSources = 0;
        }
    } else if (strncasecmp(cmdline, "load", 4) == 0) {
        ptr = strchr(cmdline, ' ');
        if (ptr) {
            len = strlen(++ptr);
            for (i = 0; ; i++) {
                if (mixerNames[i] == NULL) {
                    printf("Invalid name\r\n");
                    break;
                }
                if (strncasecmp(ptr, mixerNames[i], len) == 0) {
                    servoMixerLoadMix(i, masterConfig.customServoMixer);
                    printf("Loaded %s\r\n", mixerNames[i]);
                    cliServoMix("");
                    break;
                }
            }
        }
    } else if (strncasecmp(cmdline, "reverse", 7) == 0) {
        enum {SERVO = 0, INPUT, REVERSE, ARGS_COUNT};
        int servoIndex, inputSource;
        ptr = strchr(cmdline, ' ');

        len = strlen(ptr);
        if (len == 0) {
            printf("s");
            for (inputSource = 0; inputSource < INPUT_SOURCE_COUNT; inputSource++)
                printf("\ti%d", inputSource);
            printf("\r\n");

            for (servoIndex = 0; servoIndex < MAX_SUPPORTED_SERVOS; servoIndex++) {
                printf("%d", servoIndex);
                for (inputSource = 0; inputSource < INPUT_SOURCE_COUNT; inputSource++)
                    printf("\t%s  ", (currentProfile->servoConf[servoIndex].reversedSources & (1 << inputSource)) ? "r" : "n");
                printf("\r\n");
            }
            return;
        }

        ptr = strtok(ptr, " ");
        while (ptr != NULL && check < ARGS_COUNT - 1) {
            args[check++] = atoi(ptr);
            ptr = strtok(NULL, " ");
        }

        if (ptr == NULL || check != ARGS_COUNT - 1) {
            cliShowParseError();
            return;
        }

        if (args[SERVO] >= 0 && args[SERVO] < MAX_SUPPORTED_SERVOS
                && args[INPUT] >= 0 && args[INPUT] < INPUT_SOURCE_COUNT
                && (*ptr == 'r' || *ptr == 'n')) {
            if (*ptr == 'r')
                currentProfile->servoConf[args[SERVO]].reversedSources |= 1 << args[INPUT];
            else
                currentProfile->servoConf[args[SERVO]].reversedSources &= ~(1 << args[INPUT]);
        } else
            cliShowParseError();

        cliServoMix("reverse");
    } else {
        enum {RULE = 0, TARGET, INPUT, RATE, SPEED, MIN, MAX, BOX, ARGS_COUNT};
        ptr = strtok(cmdline, " ");
        while (ptr != NULL && check < ARGS_COUNT) {
            args[check++] = atoi(ptr);
            ptr = strtok(NULL, " ");
        }

        if (ptr != NULL || check != ARGS_COUNT) {
            cliShowParseError();
            return;
        }

        i = args[RULE];
        if (i >= 0 && i < MAX_SERVO_RULES &&
            args[TARGET] >= 0 && args[TARGET] < MAX_SUPPORTED_SERVOS &&
            args[INPUT] >= 0 && args[INPUT] < INPUT_SOURCE_COUNT &&
            args[RATE] >= -100 && args[RATE] <= 100 &&
            args[SPEED] >= 0 && args[SPEED] <= MAX_SERVO_SPEED &&
            args[MIN] >= 0 && args[MIN] <= 100 &&
            args[MAX] >= 0 && args[MAX] <= 100 && args[MIN] < args[MAX] &&
            args[BOX] >= 0 && args[BOX] <= MAX_SERVO_BOXES) {
            masterConfig.customServoMixer[i].targetChannel = args[TARGET];
            masterConfig.customServoMixer[i].inputSource = args[INPUT];
            masterConfig.customServoMixer[i].rate = args[RATE];
            masterConfig.customServoMixer[i].speed = args[SPEED];
            masterConfig.customServoMixer[i].min = args[MIN];
            masterConfig.customServoMixer[i].max = args[MAX];
            masterConfig.customServoMixer[i].box = args[BOX];
            cliServoMix("");
        } else {
            cliShowParseError();
        }
    }
}
#endif


#ifdef USE_FLASHFS

static void cliFlashInfo(char *cmdline)
{
    const flashGeometry_t *layout = flashfsGetGeometry();

    UNUSED(cmdline);

    printf("Flash sectors=%u, sectorSize=%u, pagesPerSector=%u, pageSize=%u, totalSize=%u, usedSize=%u\r\n",
            layout->sectors, layout->sectorSize, layout->pagesPerSector, layout->pageSize, layout->totalSize, flashfsGetOffset());
}

static void cliFlashErase(char *cmdline)
{
    UNUSED(cmdline);

    printf("Erasing...\r\n");
    flashfsEraseCompletely();

    while (!flashfsIsReady()) {
        delay(100);
    }

    printf("Done.\r\n");
}

#ifdef USE_FLASH_TOOLS

static void cliFlashWrite(char *cmdline)
{
    uint32_t address = atoi(cmdline);
    char *text = strchr(cmdline, ' ');

    if (!text) {
        cliShowParseError();
    } else {
        flashfsSeekAbs(address);
        flashfsWrite((uint8_t*)text, strlen(text), true);
        flashfsFlushSync();

        printf("Wrote %u bytes at %u.\r\n", strlen(text), address);
    }
}

static void cliFlashRead(char *cmdline)
{
    uint32_t address = atoi(cmdline);
    uint32_t length;
    int i;

    uint8_t buffer[32];

    char *nextArg = strchr(cmdline, ' ');

    if (!nextArg) {
        cliShowParseError();
    } else {
        length = atoi(nextArg);

        printf("Reading %u bytes at %u:\r\n", length, address);

        while (length > 0) {
            int bytesRead;

            bytesRead = flashfsReadAbs(address, buffer, length < sizeof(buffer) ? length : sizeof(buffer));

            for (i = 0; i < bytesRead; i++) {
                cliWrite(buffer[i]);
            }

            length -= bytesRead;
            address += bytesRead;

            if (bytesRead == 0) {
                //Assume we reached the end of the volume or something fatal happened
                break;
            }
        }
        printf("\r\n");
    }
}

#endif
#endif

static void dumpValues(uint16_t mask)
{
    uint32_t i;
    const clivalue_t *value;
    for (i = 0; i < VALUE_COUNT; i++) {
        value = &valueTable[i];

        if ((value->type & mask) == 0) {
            continue;
        }

        printf("set %s = ", valueTable[i].name);
        cliPrintVar(value, 0);
        cliPrint("\r\n");
    }
}

typedef enum {
    DUMP_MASTER = (1 << 0),
    DUMP_PROFILE = (1 << 1),
    DUMP_CONTROL_RATE_PROFILE = (1 << 2)
} dumpFlags_e;

#define DUMP_ALL (DUMP_MASTER | DUMP_PROFILE | DUMP_CONTROL_RATE_PROFILE)


static const char* const sectionBreak = "\r\n";

#define printSectionBreak() printf((char *)sectionBreak)

static void cliDump(char *cmdline)
{
    unsigned int i;
    char buf[16];
    uint32_t mask;

#ifndef USE_QUAD_MIXER_ONLY
    float thr, roll, pitch, yaw;
#endif

    uint8_t dumpMask = DUMP_ALL;
    if (strcasecmp(cmdline, "master") == 0) {
        dumpMask = DUMP_MASTER; // only
    }
    if (strcasecmp(cmdline, "profile") == 0) {
        dumpMask = DUMP_PROFILE; // only
    }
    if (strcasecmp(cmdline, "rates") == 0) {
        dumpMask = DUMP_CONTROL_RATE_PROFILE; // only
    }

    if (dumpMask & DUMP_MASTER) {

        cliPrint("\r\n# version\r\n");
        cliVersion(NULL);

        cliPrint("\r\n# dump master\r\n");
        cliPrint("\r\n# mixer\r\n");

#ifndef USE_QUAD_MIXER_ONLY
        printf("mixer %s\r\n", mixerNames[masterConfig.mixerMode - 1]);

        printf("mmix reset\r\n");

        for (i = 0; i < MAX_SUPPORTED_MOTORS; i++) {
            if (masterConfig.customMotorMixer[i].throttle == 0.0f)
                break;
            thr = masterConfig.customMotorMixer[i].throttle;
            roll = masterConfig.customMotorMixer[i].roll;
            pitch = masterConfig.customMotorMixer[i].pitch;
            yaw = masterConfig.customMotorMixer[i].yaw;
            printf("mmix %d", i);
            if (thr < 0)
                cliWrite(' ');
            printf("%s", ftoa(thr, buf));
            if (roll < 0)
                cliWrite(' ');
            printf("%s", ftoa(roll, buf));
            if (pitch < 0)
                cliWrite(' ');
            printf("%s", ftoa(pitch, buf));
            if (yaw < 0)
                cliWrite(' ');
            printf("%s\r\n", ftoa(yaw, buf));
        }

        // print custom servo mixer if exists
        printf("smix reset\r\n");

        for (i = 0; i < MAX_SERVO_RULES; i++) {

            if (masterConfig.customServoMixer[i].rate == 0)
                break;

            printf("smix %d %d %d %d %d %d %d %d\r\n",
                i,
                masterConfig.customServoMixer[i].targetChannel,
                masterConfig.customServoMixer[i].inputSource,
                masterConfig.customServoMixer[i].rate,
                masterConfig.customServoMixer[i].speed,
                masterConfig.customServoMixer[i].min,
                masterConfig.customServoMixer[i].max,
                masterConfig.customServoMixer[i].box
            );
        }

#endif

        cliPrint("\r\n\r\n# feature\r\n");

        mask = featureMask();
        for (i = 0; ; i++) { // disable all feature first
            if (featureNames[i] == NULL)
                break;
            printf("feature -%s\r\n", featureNames[i]);
        }
        for (i = 0; ; i++) {  // reenable what we want.
            if (featureNames[i] == NULL)
                break;
            if (mask & (1 << i))
                printf("feature %s\r\n", featureNames[i]);
        }

        cliPrint("\r\n\r\n# map\r\n");

        for (i = 0; i < 8; i++)
            buf[masterConfig.rxConfig.rcmap[i]] = rcChannelLetters[i];
        buf[i] = '\0';
        printf("map %s\r\n", buf);

        cliPrint("\r\n\r\n# serial\r\n");
        cliSerial("");

#ifdef LED_STRIP
        cliPrint("\r\n\r\n# led\r\n");
        cliLed("");

        cliPrint("\r\n\r\n# color\r\n");
        cliColor("");
#endif
        printSectionBreak();
        dumpValues(MASTER_VALUE);

        cliPrint("\r\n# rxfail\r\n");
        cliRxFail("");
    }

    if (dumpMask & DUMP_PROFILE) {
        cliPrint("\r\n# dump profile\r\n");

        cliPrint("\r\n# profile\r\n");
        cliProfile("");

        cliPrint("\r\n# aux\r\n");

        cliAux("");

        cliPrint("\r\n# adjrange\r\n");

        cliAdjustmentRange("");

        printf("\r\n# rxrange\r\n");

        cliRxRange("");

#ifdef USE_SERVOS
        cliPrint("\r\n# servo\r\n");

        cliServo("");

        // print servo directions
        unsigned int channel;

        for (i = 0; i < MAX_SUPPORTED_SERVOS; i++) {
            for (channel = 0; channel < INPUT_SOURCE_COUNT; channel++) {
                if (servoDirection(i, channel) < 0) {
                    printf("smix reverse %d %d r\r\n", i , channel);
                }
            }
        }
#endif

        printSectionBreak();

        dumpValues(PROFILE_VALUE);
    }

    if (dumpMask & DUMP_CONTROL_RATE_PROFILE) {
        cliPrint("\r\n# dump rates\r\n");

        cliPrint("\r\n# rateprofile\r\n");
        cliRateProfile("");

        printSectionBreak();

        dumpValues(CONTROL_RATE_VALUE);
    }
}

void cliEnter(serialPort_t *serialPort)
{
    cliMode = 1;
    cliPort = serialPort;
    setPrintfSerialPort(cliPort);
    cliPrint("\r\nEntering CLI Mode, type 'exit' to return, or 'help'\r\n");
    cliPrompt();
    ENABLE_ARMING_FLAG(PREVENT_ARMING);
}

static void cliExit(char *cmdline)
{
    UNUSED(cmdline);

    cliPrint("\r\nLeaving CLI mode, unsaved changes lost.\r\n");
    *cliBuffer = '\0';
    bufferIndex = 0;
    cliMode = 0;
    // incase a motor was left running during motortest, clear it here
    mixerResetDisarmedMotors();
    cliReboot();

    cliPort = NULL;
}

static void cliFeature(char *cmdline)
{
    uint32_t i;
    uint32_t len;
    uint32_t mask;

    len = strlen(cmdline);
    mask = featureMask();

    if (len == 0) {
        cliPrint("Enabled: ");
        for (i = 0; ; i++) {
            if (featureNames[i] == NULL)
                break;
            if (mask & (1 << i))
                printf("%s ", featureNames[i]);
        }
        cliPrint("\r\n");
    } else if (strncasecmp(cmdline, "list", len) == 0) {
        cliPrint("Available: ");
        for (i = 0; ; i++) {
            if (featureNames[i] == NULL)
                break;
            printf("%s ", featureNames[i]);
        }
        cliPrint("\r\n");
        return;
    } else {
        bool remove = false;
        if (cmdline[0] == '-') {
            // remove feature
            remove = true;
            cmdline++; // skip over -
            len--;
        }

        for (i = 0; ; i++) {
            if (featureNames[i] == NULL) {
                cliPrint("Invalid name\r\n");
                break;
            }

            if (strncasecmp(cmdline, featureNames[i], len) == 0) {

                mask = 1 << i;
#ifndef GPS
                if (mask & FEATURE_GPS) {
                    cliPrint("unavailable\r\n");
                    break;
                }
#endif
#ifndef SONAR
                if (mask & FEATURE_SONAR) {
                    cliPrint("unavailable\r\n");
                    break;
                }
#endif
                if (remove) {
                    featureClear(mask);
                    cliPrint("Disabled");
                } else {
                    featureSet(mask);
                    cliPrint("Enabled");
                }
                printf(" %s\r\n", featureNames[i]);
                break;
            }
        }
    }
}

#ifdef GPS
static void cliGpsPassthrough(char *cmdline)
{
    UNUSED(cmdline);

    gpsEnablePassthrough(cliPort);
}
#endif

static void cliHelp(char *cmdline)
{
    uint32_t i = 0;

    UNUSED(cmdline);

    for (i = 0; i < CMD_COUNT; i++) {
        cliPrint(cmdTable[i].name);
#ifndef SKIP_CLI_COMMAND_HELP
        if (cmdTable[i].description) {
            printf(" - %s", cmdTable[i].description);
        }
        if (cmdTable[i].args) {
            printf("\r\n\t%s", cmdTable[i].args);
        }
#endif
        cliPrint("\r\n");
    }
}

static void cliMap(char *cmdline)
{
    uint32_t len;
    uint32_t i;
    char out[9];

    len = strlen(cmdline);

    if (len == 8) {
        // uppercase it
        for (i = 0; i < 8; i++)
            cmdline[i] = toupper((unsigned char)cmdline[i]);
        for (i = 0; i < 8; i++) {
            if (strchr(rcChannelLetters, cmdline[i]) && !strchr(cmdline + i + 1, cmdline[i]))
                continue;
            cliShowParseError();
            return;
        }
        parseRcChannels(cmdline, &masterConfig.rxConfig);
    }
    cliPrint("Map: ");
    for (i = 0; i < 8; i++)
        out[masterConfig.rxConfig.rcmap[i]] = rcChannelLetters[i];
    out[i] = '\0';
    printf("%s\r\n", out);
}

#ifndef USE_QUAD_MIXER_ONLY
static void cliMixer(char *cmdline)
{
    int i;
    int len;

    len = strlen(cmdline);

    if (len == 0) {
        printf("Mixer: %s\r\n", mixerNames[masterConfig.mixerMode - 1]);
        return;
    } else if (strncasecmp(cmdline, "list", len) == 0) {
        cliPrint("Available mixers: ");
        for (i = 0; ; i++) {
            if (mixerNames[i] == NULL)
                break;
            printf("%s ", mixerNames[i]);
        }
        cliPrint("\r\n");
        return;
    }

    for (i = 0; ; i++) {
        if (mixerNames[i] == NULL) {
            cliPrint("Invalid name\r\n");
            return;
        }
        if (strncasecmp(cmdline, mixerNames[i], len) == 0) {
            masterConfig.mixerMode = i + 1;
            break;
        }
    }

    cliMixer("");
}
#endif

static void cliMotor(char *cmdline)
{
    int motor_index = 0;
    int motor_value = 0;
    int index = 0;
    char *pch = NULL;
    char *saveptr;

    if (isEmpty(cmdline)) {
        cliShowParseError();
        return;
    }

    pch = strtok_r(cmdline, " ", &saveptr);
    while (pch != NULL) {
        switch (index) {
            case 0:
                motor_index = atoi(pch);
                break;
            case 1:
                motor_value = atoi(pch);
                break;
        }
        index++;
        pch = strtok_r(NULL, " ", &saveptr);
    }

    if (motor_index < 0 || motor_index >= MAX_SUPPORTED_MOTORS) {
        cliShowArgumentRangeError("index", 0, MAX_SUPPORTED_MOTORS);
        return;
    }

    if (index == 2) {
        if (motor_value < PWM_RANGE_MIN || motor_value > PWM_RANGE_MAX) {
            cliShowArgumentRangeError("value", 1000, 2000);
            return;
        } else {
            motor_disarmed[motor_index] = motor_value;
        }
    }

    printf("motor %d: %d\r\n", motor_index, motor_disarmed[motor_index]);
}

static void cliPlaySound(char *cmdline)
{
#if FLASH_SIZE <= 64
    UNUSED(cmdline);
#else
    int i;
    const char *name;
    static int lastSoundIdx = -1;

    if (isEmpty(cmdline)) {
        i = lastSoundIdx + 1;     //next sound index
        if ((name=beeperNameForTableIndex(i)) == NULL) {
            while (true) {   //no name for index; try next one
                if (++i >= beeperTableEntryCount())
                    i = 0;   //if end then wrap around to first entry
                if ((name=beeperNameForTableIndex(i)) != NULL)
                    break;   //if name OK then play sound below
                if (i == lastSoundIdx + 1) {     //prevent infinite loop
                    printf("Error playing sound\r\n");
                    return;
                }
            }
        }
    } else {       //index value was given
        i = atoi(cmdline);
        if ((name=beeperNameForTableIndex(i)) == NULL) {
            printf("No sound for index %d\r\n", i);
            return;
        }
    }
    lastSoundIdx = i;
    beeperSilence();
    printf("Playing sound %d: %s\r\n", i, name);
    beeper(beeperModeForTableIndex(i));
#endif
}

static void cliProfile(char *cmdline)
{
    int i;

    if (isEmpty(cmdline)) {
        printf("profile %d\r\n", getCurrentProfile());
        return;
    } else {
        i = atoi(cmdline);
        if (i >= 0 && i < MAX_PROFILE_COUNT) {
            masterConfig.current_profile_index = i;
            writeEEPROM();
            readEEPROM();
            cliProfile("");
        }
    }
}

static void cliRateProfile(char *cmdline)
{
    int i;

    if (isEmpty(cmdline)) {
        printf("rateprofile %d\r\n", getCurrentControlRateProfile());
        return;
    } else {
        i = atoi(cmdline);
        if (i >= 0 && i < MAX_CONTROL_RATE_PROFILE_COUNT) {
            changeControlRateProfile(i);
            cliRateProfile("");
        }
    }
}

static void cliReboot(void) {
    cliPrint("\r\nRebooting");
    waitForSerialPortToFinishTransmitting(cliPort);
    stopMotors();
    handleOneshotFeatureChangeOnRestart();
    systemReset();
}

static void cliSave(char *cmdline)
{
    UNUSED(cmdline);

    cliPrint("Saving");
    //copyCurrentProfileToProfileSlot(masterConfig.current_profile_index);
    writeEEPROM();
    cliReboot();
}

static void cliDefaults(char *cmdline)
{
    UNUSED(cmdline);

    cliPrint("Resetting to defaults");
    resetEEPROM();
    cliReboot();
}

static void cliPrint(const char *str)
{
    while (*str)
        serialWrite(cliPort, *(str++));
}

static void cliWrite(uint8_t ch)
{
    serialWrite(cliPort, ch);
}

static void cliPrintVar(const clivalue_t *var, uint32_t full)
{
    int32_t value = 0;
    char buf[8];

    void *ptr = var->ptr;
    if (var->type & PROFILE_VALUE) {
        ptr = ((uint8_t *)ptr) + (sizeof(profile_t) * masterConfig.current_profile_index);
    }
    if (var->type & CONTROL_RATE_VALUE) {
        ptr = ((uint8_t *)ptr) + (sizeof(controlRateConfig_t) * getCurrentControlRateProfile());
    }

    switch (var->type & VALUE_TYPE_MASK) {
        case VAR_UINT8:
            value = *(uint8_t *)ptr;
            break;

        case VAR_INT8:
            value = *(int8_t *)ptr;
            break;

        case VAR_UINT16:
            value = *(uint16_t *)ptr;
            break;

        case VAR_INT16:
            value = *(int16_t *)ptr;
            break;

        case VAR_UINT32:
            value = *(uint32_t *)ptr;
            break;

        case VAR_FLOAT:
            printf("%s", ftoa(*(float *)ptr, buf));
            if (full) {
                printf(" %s", ftoa((float)var->min, buf));
                printf(" %s", ftoa((float)var->max, buf));
            }
            return; // return from case for float only
    }
    printf("%d", value);
    if (full)
        printf(" %d %d", var->min, var->max);
}

void cliSetVar(const clivalue_t *var, const int_float_value_t value)
{
    void *ptr = var->ptr;
    if (var->type & PROFILE_VALUE) {
        ptr = ((uint8_t *)ptr) + (sizeof(profile_t) * masterConfig.current_profile_index);
    }
    if (var->type & CONTROL_RATE_VALUE) {
        ptr = ((uint8_t *)ptr) + (sizeof(controlRateConfig_t) * getCurrentControlRateProfile());
    }

    switch (var->type & VALUE_TYPE_MASK) {
        case VAR_UINT8:
        case VAR_INT8:
            *(int8_t *)ptr = value.int_value;
            break;

        case VAR_UINT16:
        case VAR_INT16:
            *(int16_t *)ptr = value.int_value;
            break;

        case VAR_UINT32:
            *(uint32_t *)ptr = value.int_value;
            break;

        case VAR_FLOAT:
            *(float *)ptr = (float)value.float_value;
            break;
    }
}

static void cliSet(char *cmdline)
{
    uint32_t i;
    uint32_t len;
    const clivalue_t *val;
    char *eqptr = NULL;
    int32_t value = 0;
    float valuef = 0;

    len = strlen(cmdline);

    if (len == 0 || (len == 1 && cmdline[0] == '*')) {
        cliPrint("Current settings: \r\n");
        for (i = 0; i < VALUE_COUNT; i++) {
            val = &valueTable[i];
            printf("%s = ", valueTable[i].name);
            cliPrintVar(val, len); // when len is 1 (when * is passed as argument), it will print min/max values as well, for gui
            cliPrint("\r\n");
        }
    } else if ((eqptr = strstr(cmdline, "=")) != NULL) {
        // has equal, set var
        char *lastNonSpaceCharacter = eqptr;
        while (*(lastNonSpaceCharacter - 1) == ' ') {
            lastNonSpaceCharacter--;
        }
        uint8_t variableNameLength = lastNonSpaceCharacter - cmdline;

        eqptr++;
        len--;
        value = atoi(eqptr);
        valuef = fastA2F(eqptr);
        for (i = 0; i < VALUE_COUNT; i++) {
            val = &valueTable[i];
            // ensure exact match when setting to prevent setting variables with shorter names
            if (strncasecmp(cmdline, valueTable[i].name, strlen(valueTable[i].name)) == 0 && variableNameLength == strlen(valueTable[i].name)) {
                if (valuef >= valueTable[i].min && valuef <= valueTable[i].max) { // here we compare the float value since... it should work, RIGHT?
                    int_float_value_t tmp;
                    if (valueTable[i].type & VAR_FLOAT)
                        tmp.float_value = valuef;
                    else
                        tmp.int_value = value;
                    cliSetVar(val, tmp);
                    printf("%s set to ", valueTable[i].name);
                    cliPrintVar(val, 0);
                } else {
                    cliPrint("Value assignment out of range\r\n");
                }
                return;
            }
        }
        cliPrint("Invalid name\r\n");
    } else {
        // no equals, check for matching variables.
    	cliGet(cmdline);
    }
}

static void cliGet(char *cmdline)
{
    uint32_t i;
    const clivalue_t *val;
    int matchedCommands = 0;

    for (i = 0; i < VALUE_COUNT; i++) {
        if (strstr(valueTable[i].name, cmdline)) {
            val = &valueTable[i];
            printf("%s = ", valueTable[i].name);
            cliPrintVar(val, 0);
            cliPrint("\r\n");

            matchedCommands++;
        }
    }


    if (matchedCommands) {
    	return;
    }

    cliPrint("Invalid name\r\n");
}

static void cliStatus(char *cmdline)
{
    UNUSED(cmdline);

    printf("System Uptime: %d seconds, Voltage: %d * 0.1V (%dS battery - %s)\r\n",
        millis() / 1000, vbat, batteryCellCount, getBatteryStateString());


    printf("CPU Clock=%dMHz", (SystemCoreClock / 1000000));

#ifndef CJMCU
    uint8_t i;
    uint32_t mask;
    uint32_t detectedSensorsMask = sensorsMask();

    for (i = 0; ; i++) {

        if (sensorTypeNames[i] == NULL)
            break;

        mask = (1 << i);
        if ((detectedSensorsMask & mask) && (mask & SENSOR_NAMES_MASK)) {
            const char *sensorHardware;
            uint8_t sensorHardwareIndex = detectedSensors[i];
            sensorHardware = sensorHardwareNames[i][sensorHardwareIndex];

            printf(", %s=%s", sensorTypeNames[i], sensorHardware);

            if (mask == SENSOR_ACC && acc.revisionCode) {
                printf(".%c", acc.revisionCode);
            }
        }
    }
#endif
    cliPrint("\r\n");

#ifdef USE_I2C
    uint16_t i2cErrorCounter = i2cGetErrorCounter();
#else
    uint16_t i2cErrorCounter = 0;
#endif

    printf("Cycle Time: %d, I2C Errors: %d, config size: %d\r\n", cycleTime, i2cErrorCounter, sizeof(master_t));
}

#ifdef USE_SERIAL_1WIRE
static void cliUSB1Wire(char *cmdline)
{
    int i;

    if (isEmpty(cmdline)) {
        cliPrint("Please specify a ouput channel. e.g. `1wire 2` to connect to motor 2\r\n");
        return;
    } else {
        i = atoi(cmdline);
        if (i >= 0 && i <= ESC_COUNT) {
            printf("Switching to BlHeli mode on motor port %d\r\n", i);
        }
        else {
            printf("Invalid motor port, valid range: 1 to %d\r\n", ESC_COUNT);
        }
    }
    // motor 1 => index 0
    usb1WirePassthrough(i-1);
}
#endif

static void cliVersion(char *cmdline)
{
    UNUSED(cmdline);

    printf("# Cleanflight/%s %s %s / %s (%s)",
        targetName,
        FC_VERSION_STRING,
        buildDate,
        buildTime,
        shortGitRevision
    );
}

void cliProcess(void)
{
    if (!cliPort) {
        return;
    }

    while (serialRxBytesWaiting(cliPort)) {
        uint8_t c = serialRead(cliPort);
        if (c == '\t' || c == '?') {
            // do tab completion
            const clicmd_t *cmd, *pstart = NULL, *pend = NULL;
            uint32_t i = bufferIndex;
            for (cmd = cmdTable; cmd < cmdTable + CMD_COUNT; cmd++) {
                if (bufferIndex && (strncasecmp(cliBuffer, cmd->name, bufferIndex) != 0))
                    continue;
                if (!pstart)
                    pstart = cmd;
                pend = cmd;
            }
            if (pstart) {    /* Buffer matches one or more commands */
                for (; ; bufferIndex++) {
                    if (pstart->name[bufferIndex] != pend->name[bufferIndex])
                        break;
                    if (!pstart->name[bufferIndex] && bufferIndex < sizeof(cliBuffer) - 2) {
                        /* Unambiguous -- append a space */
                        cliBuffer[bufferIndex++] = ' ';
                        cliBuffer[bufferIndex] = '\0';
                        break;
                    }
                    cliBuffer[bufferIndex] = pstart->name[bufferIndex];
                }
            }
            if (!bufferIndex || pstart != pend) {
                /* Print list of ambiguous matches */
                cliPrint("\r\033[K");
                for (cmd = pstart; cmd <= pend; cmd++) {
                    cliPrint(cmd->name);
                    cliWrite('\t');
                }
                cliPrompt();
                i = 0;    /* Redraw prompt */
            }
            for (; i < bufferIndex; i++)
                cliWrite(cliBuffer[i]);
        } else if (!bufferIndex && c == 4) {   // CTRL-D
            cliExit(cliBuffer);
            return;
        } else if (c == 12) {                  // NewPage / CTRL-L
            // clear screen
            cliPrint("\033[2J\033[1;1H");
            cliPrompt();
        } else if (bufferIndex && (c == '\n' || c == '\r')) {
            // enter pressed
            cliPrint("\r\n");

            // Strip comment starting with # from line
            char *p = cliBuffer;
            p = strchr(p, '#');
            if (NULL != p) {
                bufferIndex = (uint32_t)(p - cliBuffer);
            }

            // Strip trailing whitespace
            while (bufferIndex > 0 && cliBuffer[bufferIndex - 1] == ' ') {
                bufferIndex--;
            }

            // Process non-empty lines
            if (bufferIndex > 0) {
                cliBuffer[bufferIndex] = 0; // null terminate

                const clicmd_t *cmd;
                for (cmd = cmdTable; cmd < cmdTable + CMD_COUNT; cmd++) {
                    if(!strncasecmp(cliBuffer, cmd->name, strlen(cmd->name))   // command names match
                       && !isalnum((unsigned)cliBuffer[strlen(cmd->name)]))    // next characted in bufffer is not alphanumeric (command is correctly terminated)
                        break;
                }
                if(cmd < cmdTable + CMD_COUNT)
                    cmd->func(cliBuffer + strlen(cmd->name) + 1);
                else
                    cliPrint("Unknown command, try 'help'");
                bufferIndex = 0;
            }

            memset(cliBuffer, 0, sizeof(cliBuffer));

            // 'exit' will reset this flag, so we don't need to print prompt again
            if (!cliMode)
                return;

            cliPrompt();
        } else if (c == 127) {
            // backspace
            if (bufferIndex) {
                cliBuffer[--bufferIndex] = 0;
                cliPrint("\010 \010");
            }
        } else if (bufferIndex < sizeof(cliBuffer) && c >= 32 && c <= 126) {
            if (!bufferIndex && c == ' ')
                continue; // Ignore leading spaces
            cliBuffer[bufferIndex++] = c;
            cliWrite(c);
        }
    }
}

void cliInit(serialConfig_t *serialConfig)
{
    UNUSED(serialConfig);
}
#endif<|MERGE_RESOLUTION|>--- conflicted
+++ resolved
@@ -158,10 +158,9 @@
 static char cliBuffer[48];
 static uint32_t bufferIndex = 0;
 
-<<<<<<< HEAD
 #ifndef USE_QUAD_MIXER_ONLY
 // sync this with mixerMode_e
-static const char * const mixerNames[] = {
+const char * const mixerNames[] = {
     "TRI", "QUADP", "QUADX", "BI",
     "GIMBAL", "Y6", "HEX6",
     "FLYING_WING", "Y4", "HEX6X", "OCTOX8", "OCTOFLATP", "OCTOFLATX",
@@ -172,7 +171,7 @@
 #endif
 
 // sync this with features_e
-static const char * const featureNames[] = {
+const char * const featureNames[] = {
     "RX_PPM", "VBAT", "INFLIGHT_ACC_CAL", "RX_SERIAL", "MOTOR_STOP",
     "SERVO_TILT", "SOFTSERIAL", "GPS", "FAILSAFE",
     "SONAR", "TELEMETRY", "CURRENT_METER", "3D", "RX_PARALLEL_PWM",
@@ -188,8 +187,6 @@
     { RX_FAILSAFE_MODE_INVALID, RX_FAILSAFE_MODE_HOLD, RX_FAILSAFE_MODE_SET }
 };
 
-=======
->>>>>>> 0e2165b5
 #ifndef CJMCU
 // sync this with sensors_e
 static const char * const sensorTypeNames[] = {
